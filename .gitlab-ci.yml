--- conflicted
+++ resolved
@@ -21,20 +21,6 @@
     - docker build --pull -t $CONTAINER_TEST_IMAGE .
     - docker push $CONTAINER_TEST_IMAGE
 
-<<<<<<< HEAD
-# The "test" stage just includes an additional test run
-# against an older version of GEOS. Testing against
-# current GEOS is done in the build stage.
-test-legacy:
-  stage: test
-  image: isciences/exactextract-build-env:geos36
-  script:
-    - mkdir build-master
-    - cd build-master
-    - cmake -DCMAKE_BUILD_TYPE=Release ..
-    - make catch_tests
-    - ./catch_tests
-
 coverage:
   stage: release
   image: isciences/exactextract-build-env:latest
@@ -49,8 +35,6 @@
     - lcov --capture --directory CMakeFiles --output-file coverage.info
     - bash <(curl -s https://codecov.io/bash)
 
-=======
->>>>>>> 66a17e42
 release-image:
   stage: release
   script:
