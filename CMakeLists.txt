cmake_minimum_required(VERSION 3.8)
project(exactextract)
set(DEFAULT_BUILD_TYPE "Release")

set(LIB_NAME exactextract)
set(BIN_NAME exactextract_bin)

set(CMAKE_CXX_STANDARD 14)
set(CMAKE_CXX_STANDARD_REQUIRED ON)
set(CMAKE_CXX_EXTENSIONS OFF)

include(GNUInstallDirs)

set(CMAKE_MODULE_PATH ${CMAKE_SOURCE_DIR}/cmake)

include(VersionSource)
find_package(GEOS REQUIRED)
find_package(GDAL)

message(STATUS "Source version: " ${EXACTEXTRACT_VERSION_SOURCE})
configure_file(src/version.h.in ${CMAKE_CURRENT_BINARY_DIR}/generated/version.h)

if (GEOS_VERSION_MAJOR LESS 3 OR GEOS_VERSION_MINOR LESS 7)
    message(FATAL_ERROR "GEOS version 3.7 or later is required.")
endif()

# Download Catch (header-only library)
set(CATCH_INCLUDE_DIR ${CMAKE_BINARY_DIR}/catch)
set(CATCH_INCLUDE ${CATCH_INCLUDE_DIR}/catch.hpp)

if (NOT EXISTS ${CATCH_INCLUDE})
    file(DOWNLOAD https://github.com/catchorg/Catch2/releases/download/v2.2.2/catch.hpp
         ${CATCH_INCLUDE}
         SHOW_PROGRESS)
endif()

# Download CLI11 (header-only library)
set(CLI11_INCLUDE_DIR ${CMAKE_BINARY_DIR}/CLI11)
set(CLI11_INCLUDE ${CLI11_INCLUDE_DIR}/CLI11.hpp)

if (NOT EXISTS ${CLI11_INCLUDE})
    file(DOWNLOAD https://github.com/CLIUtils/CLI11/releases/download/v1.6.0/CLI11.hpp
            ${CLI11_INCLUDE}
            SHOW_PROGRESS)
endif()

# Define coverage build type
set(CMAKE_CXX_FLAGS_COVERAGE "-fprofile-arcs -ftest-coverage")

# Make sure we know our build type
if(NOT CMAKE_BUILD_TYPE)
    message(STATUS "Setting build type to '${DEFAULT_BUILD_TYPE}' as none was specified")
    set(CMAKE_BUILD_TYPE "${DEFAULT_BUILD_TYPE}")
endif()

set(PROJECT_SOURCES
        src/area.cpp
        src/area.h
        src/box.h
        src/box.cpp
        src/cell.cpp
        src/cell.h
        src/coordinate.cpp
        src/coordinate.h
        src/crossing.h
        src/floodfill.cpp
        src/floodfill.h
        src/geos_utils.cpp
        src/geos_utils.h
        src/grid.h
        src/grid.cpp
        src/matrix.h
        src/perimeter_distance.cpp
        src/perimeter_distance.h
        src/raster.h
        src/raster_cell_intersection.cpp
        src/raster_cell_intersection.h
        src/raster_stats.h
        src/segment_orientation.h
        src/side.cpp
        src/side.h
        src/traversal.cpp
        src/traversal.h
        src/traversal_areas.cpp
        src/traversal_areas.h
        src/output_writer.h
        src/output_writer.cpp
        src/operation.h
        src/stats_registry.h
        src/utils.h
        src/utils.cpp)

set(TEST_SOURCES
        test/test_box.cpp
        test/test_cell.cpp
        test/test_geos_utils.cpp
        test/test_grid.cpp
        test/test_main.cpp
        test/test_perimeter_distance.cpp
        test/test_raster.cpp
        test/test_raster_cell_intersection.cpp
        test/test_traversal_areas.cpp
        test/test_stats.cpp
        test/test_utils.cpp)

set(BIN_SOURCES
        src/exactextract.cpp
        src/gdal_raster_wrapper.h
        src/gdal_raster_wrapper.cpp
        src/gdal_dataset_wrapper.h
        src/gdal_dataset_wrapper.cpp
        src/gdal_writer.h
        src/gdal_writer.cpp
        src/processor.h
        src/feature_sequential_processor.cpp
        src/feature_sequential_processor.h
        src/raster_sequential_processor.cpp
        src/raster_sequential_processor.h
    )

# Make a shared and static version of the library
foreach(LINKING SHARED STATIC)
    add_library(${LIB_NAME}_${LINKING} ${LINKING} ${PROJECT_SOURCES})

    # Check matrix bounds for debug builds
    set_target_properties(${LIB_NAME}_${LINKING}
            PROPERTIES COMPILE_DEFINITIONS $<$<CONFIG:Debug>:MATRIX_CHECK_BOUNDS>)

    target_include_directories(
            ${LIB_NAME}_${LINKING}
            PRIVATE
            ${GEOS_INCLUDE_DIR}
    )

    target_compile_definitions(
            ${LIB_NAME}_${LINKING}
            PRIVATE
            GEOS_USE_ONLY_R_API
    )

    target_compile_options(
            ${LIB_NAME}_${LINKING}
            PRIVATE
            $<$<CXX_COMPILER_ID:GNU>:-Werror -Wall -Wextra -Wshadow -Wdouble-promotion>
            $<$<CXX_COMPILER_ID:Clang>:-Werror -Wall -Wextra -Wshadow -Wdouble-promotion>
    )

    target_link_libraries(
            ${LIB_NAME}_${LINKING}
            PUBLIC
            ${GEOS_LIBRARY}
    )

    set_target_properties(${LIB_NAME}_${LINKING} PROPERTIES OUTPUT_NAME ${LIB_NAME})
endforeach(LINKING)

# Create an executable to run the unit tests
add_executable(catch_tests ${TEST_SOURCES})

target_include_directories(
        catch_tests
        PRIVATE
            ${CATCH_INCLUDE_DIR}
            ${GEOS_INCLUDE_DIR}
            ${CMAKE_SOURCE_DIR}/src
)

target_link_libraries(
        catch_tests
        PRIVATE
            ${LIB_NAME}_SHARED
            ${GEOS_LIBRARY}
)

<<<<<<< HEAD
# Doxygen configuration from https://vicrucann.github.io/tutorials/quick-cmake-doxygen/
# first we can indicate the documentation build as an option and set it to ON by default
option(BUILD_DOC "Build documentation" ON)

# check if Doxygen is installed
find_package(Doxygen)
if (DOXYGEN_FOUND)
    # set input and output files
    set(DOXYGEN_IN ${CMAKE_SOURCE_DIR}/docs/Doxyfile.in)
    set(DOXYGEN_OUT ${CMAKE_CURRENT_BINARY_DIR}/Doxyfile)

    # request to configure the file
    configure_file(${DOXYGEN_IN} ${DOXYGEN_OUT} @ONLY)
    message("Doxygen build started")

    # note the option ALL which allows to build the docs together with the application
    add_custom_target( doc_doxygen ALL
            COMMAND ${DOXYGEN_EXECUTABLE} ${DOXYGEN_OUT}
            WORKING_DIRECTORY ${CMAKE_CURRENT_BINARY_DIR}
            COMMENT "Generating API documentation with Doxygen"
            VERBATIM )
else (DOXYGEN_FOUND)
    message("Doxygen need to be installed to generate the doxygen documentation")
endif (DOXYGEN_FOUND)
=======
# Create our main program, statically linked to our library
# Unlike the library, this depends on GDAL
if (GDAL_FOUND)
    add_executable(${BIN_NAME} ${BIN_SOURCES})
    set_target_properties(${BIN_NAME} PROPERTIES OUTPUT_NAME "exactextract")

    target_compile_definitions(${BIN_NAME} PRIVATE GEOS_USE_ONLY_R_API)

    target_link_libraries(
            ${BIN_NAME}
            PRIVATE
            ${LIB_NAME}_STATIC
            ${GDAL_LIBRARY}
            ${GEOS_LIBRARY}
    )

    target_include_directories(
            ${BIN_NAME}
            PRIVATE
            ${CMAKE_BINARY_DIR}/generated
            ${CMAKE_SOURCE_DIR}/src
            ${GEOS_INCLUDE_DIR}
            ${GDAL_INCLUDE_DIR}
    )

    # Include CLI11 as a system include so that -Wshadow warnings are suppressed.
    target_include_directories(
            ${BIN_NAME}
            SYSTEM PRIVATE ${CLI11_INCLUDE_DIR}
    )

    target_compile_options(
            ${BIN_NAME}
            PRIVATE
            $<$<CXX_COMPILER_ID:GNU>:-Werror -Wall -Wextra -Wshadow>
            $<$<CXX_COMPILER_ID:Clang>:-Werror -Wall -Wextra -Wshadow -Wdouble-promotion>)

    install(TARGETS ${BIN_NAME}
            RUNTIME
            DESTINATION bin)
else(GDAL_FOUND)
    message(WARNING
            "GDAL was not found. It is still possible to build and test libexactextract, but the "
            "exactextract executable cannot be built or installed.")
endif(GDAL_FOUND)
>>>>>>> 27314829
<|MERGE_RESOLUTION|>--- conflicted
+++ resolved
@@ -172,7 +172,6 @@
             ${GEOS_LIBRARY}
 )
 
-<<<<<<< HEAD
 # Doxygen configuration from https://vicrucann.github.io/tutorials/quick-cmake-doxygen/
 # first we can indicate the documentation build as an option and set it to ON by default
 option(BUILD_DOC "Build documentation" ON)
@@ -197,7 +196,7 @@
 else (DOXYGEN_FOUND)
     message("Doxygen need to be installed to generate the doxygen documentation")
 endif (DOXYGEN_FOUND)
-=======
+
 # Create our main program, statically linked to our library
 # Unlike the library, this depends on GDAL
 if (GDAL_FOUND)
@@ -242,5 +241,4 @@
     message(WARNING
             "GDAL was not found. It is still possible to build and test libexactextract, but the "
             "exactextract executable cannot be built or installed.")
-endif(GDAL_FOUND)
->>>>>>> 27314829
+endif(GDAL_FOUND)